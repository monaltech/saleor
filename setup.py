--- conflicted
+++ resolved
@@ -55,15 +55,11 @@
         'prices>=0.5,<0.6a0',
         'requests>=1.2.0',
         'satchless>=1.1.2,<1.2a0',
-<<<<<<< HEAD
-        'unidecode'],
-=======
         'unidecode',
         'django-materializecss-form==0.0.64',
         'djangorestframework>3.1',
         'jsonfield>=1.0.3'
     ],
->>>>>>> a2f28f0d
     extras_require={
         'PaaS': [
             'whitenoise==1.0.6',
