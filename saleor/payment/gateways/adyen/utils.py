--- conflicted
+++ resolved
@@ -187,7 +187,6 @@
     }
 
 
-<<<<<<< HEAD
 def update_payment_with_action_required_data(
     payment: Payment, action: dict, details: list
 ):
@@ -198,7 +197,8 @@
         }
     )
     payment.save(update_fields=["extra_data"])
-=======
+
+
 def call_capture(
     payment_information: "PaymentData",
     merchant_account: str,
@@ -210,5 +210,4 @@
         merchant_account=merchant_account,
         token=token,
     )
-    return api_call(request, adyen_client.payment.capture)
->>>>>>> 4946aa7d
+    return api_call(request, adyen_client.payment.capture)