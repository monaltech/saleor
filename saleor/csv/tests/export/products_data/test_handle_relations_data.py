from unittest.mock import patch

from .....attribute.models import Attribute, AttributeValue
from .....attribute.utils import associate_attribute_values_to_instance
from .....product.models import Product, ProductMedia, ProductVariant, VariantMedia
from .....tests.utils import dummy_editorjs
from .....warehouse.models import Warehouse
from ....utils import ProductExportFields
from ....utils.products_data import (
    AttributeData,
    add_attribute_info_to_data,
    add_channel_info_to_data,
    add_collection_info_to_data,
    add_image_uris_to_data,
    add_warehouse_info_to_data,
    get_products_relations_data,
    get_variants_relations_data,
    prepare_products_relations_data,
    prepare_variants_relations_data,
)
from .utils import (
    add_channel_to_expected_product_data,
    add_channel_to_expected_variant_data,
    add_product_attribute_data_to_expected_data,
    add_stocks_to_expected_data,
    add_variant_attribute_data_to_expected_data,
)


@patch("saleor.csv.utils.products_data.prepare_products_relations_data")
def test_get_products_relations_data(prepare_products_data_mocked, product_list):
    # given
    qs = Product.objects.all()
    export_fields = {
        "collections__slug",
        "media__image",
        "name",
        "description",
    }
    attribute_ids = []
    channel_ids = []

    # when
    get_products_relations_data(qs, export_fields, attribute_ids, channel_ids)

    # then
    assert prepare_products_data_mocked.call_count == 1
    args, kwargs = prepare_products_data_mocked.call_args
    assert set(args[0].values_list("pk", flat=True)) == set(
        qs.values_list("pk", flat=True)
    )
    assert args[1:] == (
        {"collections__slug", "media__image"},
        attribute_ids,
        channel_ids,
    )


@patch("saleor.csv.utils.products_data.prepare_products_relations_data")
def test_get_products_relations_data_no_relations_fields(
    prepare_products_data_mocked, product_list
):
    # given
    qs = Product.objects.all()
    export_fields = {"name", "description"}
    attribute_ids = []
    channel_ids = []

    # when
    get_products_relations_data(qs, export_fields, attribute_ids, channel_ids)

    # then
    prepare_products_data_mocked.assert_not_called()


@patch("saleor.csv.utils.products_data.prepare_products_relations_data")
def test_get_products_relations_data_attribute_ids(
    prepare_products_data_mocked,
    product_list,
    file_attribute,
    product_type_page_reference_attribute,
    product_type_product_reference_attribute,
    page,
):
    # given
    product = product_list[0]
    product.product_type.product_attributes.add(
        file_attribute,
        product_type_page_reference_attribute,
        product_type_product_reference_attribute,
    )
    associate_attribute_values_to_instance(
        product, file_attribute, file_attribute.values.first()
    )
    page_ref_value = AttributeValue.objects.create(
        attribute=product_type_page_reference_attribute,
        slug=f"{product.pk}_{page.pk}",
        name=page.title,
    )
    associate_attribute_values_to_instance(
        product, product_type_page_reference_attribute, page_ref_value
    )
    product_ref_value = AttributeValue.objects.create(
        attribute=product_type_product_reference_attribute,
        slug=f"{product.pk}_{product_list[1].pk}",
        name=product_list[1].name,
    )
    associate_attribute_values_to_instance(
        product, product_type_product_reference_attribute, product_ref_value
    )

    qs = Product.objects.all()
    export_fields = {"name", "description"}
    attribute_ids = list(Attribute.objects.values_list("pk", flat=True))
    channel_ids = []

    # when
    get_products_relations_data(qs, export_fields, attribute_ids, channel_ids)

    # then
    assert prepare_products_data_mocked.call_count == 1
    args, kwargs = prepare_products_data_mocked.call_args
    assert set(args[0].values_list("pk", flat=True)) == set(
        qs.values_list("pk", flat=True)
    )
    assert args[1:] == (set(), attribute_ids, channel_ids)


@patch("saleor.csv.utils.products_data.prepare_products_relations_data")
def test_get_products_relations_data_channel_ids(
    prepare_products_data_mocked, product_list, channel_USD, channel_PLN
):
    # given
    qs = Product.objects.all()
    export_fields = {"name", "description"}
    attribute_ids = []
    channel_ids = [channel_PLN.pk, channel_USD.pk]

    # when
    get_products_relations_data(qs, export_fields, attribute_ids, channel_ids)

    # then
    assert prepare_products_data_mocked.call_count == 1
    args, kwargs = prepare_products_data_mocked.call_args
    assert set(args[0].values_list("pk", flat=True)) == set(
        qs.values_list("pk", flat=True)
    )
    assert args[1:] == (set(), attribute_ids, channel_ids)


def test_prepare_products_relations_data(
    product_with_image,
    collection_list,
    channel_USD,
    channel_PLN,
    file_attribute,
    product_type_page_reference_attribute,
    page,
):
    # given
    pk = product_with_image.pk

    product_with_image.product_type.product_attributes.add(
        file_attribute, product_type_page_reference_attribute
    )
    associate_attribute_values_to_instance(
        product_with_image, file_attribute, file_attribute.values.first()
    )
    ref_value = AttributeValue.objects.create(
        attribute=product_type_page_reference_attribute,
        slug=f"{product_with_image.pk}_{page.pk}",
        name=page.title,
    )
    associate_attribute_values_to_instance(
        product_with_image, product_type_page_reference_attribute, ref_value
    )

    collection_list[0].products.add(product_with_image)
    collection_list[1].products.add(product_with_image)

    qs = Product.objects.all()
    fields = set(
        ProductExportFields.HEADERS_TO_FIELDS_MAPPING["product_many_to_many"].values()
    )
    attribute_ids = [
        str(attr.assignment.attribute.pk)
        for attr in product_with_image.attributes.all()
    ]
    channel_ids = [str(channel_PLN.pk), str(channel_USD.pk)]

    # when
    result = prepare_products_relations_data(qs, fields, attribute_ids, channel_ids)

    # then
    collections = ", ".join(
        sorted([collection.slug for collection in collection_list[:2]])
    )
    images = ", ".join(
        [
            "http://mirumee.com/media/" + image.image.name
            for image in product_with_image.media.all()
        ]
    )
    expected_result = {pk: {"collections__slug": collections, "media__image": images}}

    expected_result = add_product_attribute_data_to_expected_data(
        expected_result, product_with_image, attribute_ids, pk
    )
    expected_result = add_channel_to_expected_product_data(
        expected_result, product_with_image, channel_ids, pk
    )

    assert result == expected_result


def test_prepare_products_relations_data_only_fields(
    product_with_image, collection_list
):
    # given
    pk = product_with_image.pk
    collection_list[0].products.add(product_with_image)
    collection_list[1].products.add(product_with_image)
    qs = Product.objects.all()
    fields = {"collections__slug"}
    attribute_ids = []
    channel_ids = []

    # when
    result = prepare_products_relations_data(qs, fields, attribute_ids, channel_ids)

    # then
    collections = ", ".join(
        sorted([collection.slug for collection in collection_list[:2]])
    )
    expected_result = {pk: {"collections__slug": collections}}

    assert result == expected_result


def test_prepare_products_relations_data_only_attributes_ids(
    product_with_image, collection_list
):
    # given
    pk = product_with_image.pk
    collection_list[0].products.add(product_with_image)
    collection_list[1].products.add(product_with_image)
    qs = Product.objects.all()
    fields = {"name"}
    attribute_ids = [
        str(attr.assignment.attribute.pk)
        for attr in product_with_image.attributes.all()
    ]
    channel_ids = []

    # when
    result = prepare_products_relations_data(qs, fields, attribute_ids, channel_ids)

    # then
    expected_result = {pk: {}}

    expected_result = add_product_attribute_data_to_expected_data(
        expected_result, product_with_image, attribute_ids, pk
    )

    assert result == expected_result


def test_prepare_products_relations_data_only_channel_ids(
    product_with_image, collection_list, channel_PLN, channel_USD
):
    # given
    pk = product_with_image.pk
    collection_list[0].products.add(product_with_image)
    collection_list[1].products.add(product_with_image)
    qs = Product.objects.all()
    fields = {"name"}
    attribute_ids = []
    channel_ids = [str(channel_PLN.pk), str(channel_USD.pk)]

    # when
    result = prepare_products_relations_data(qs, fields, attribute_ids, channel_ids)

    # then
    expected_result = {pk: {}}

    expected_result = add_channel_to_expected_product_data(
        expected_result, product_with_image, channel_ids, pk
    )

    assert result == expected_result


def test_prepare_products_relations_data_attribute_without_values(
    product,
    channel_USD,
    channel_PLN,
):
    # given
    pk = product.pk

    attribute_product = product.attributes.first()
    attribute_product.values.clear()
    attribute = attribute_product.assignment.attribute

    qs = Product.objects.all()
    fields = {"name"}
    attribute_ids = [str(attribute.pk)]

    # when
    result = prepare_products_relations_data(qs, fields, attribute_ids, [])

    # then
    assert result == {pk: {f"{attribute.slug} (product attribute)": ""}}


@patch("saleor.csv.utils.products_data.prepare_variants_relations_data")
def test_get_variants_relations_data(prepare_variants_data_mocked, product_list):
    # given
    qs = Product.objects.all()
    export_fields = {
        "collections__slug",
        "variants__sku",
        "variants__media__image",
    }
    attribute_ids = []
    warehouse_ids = []
    channel_ids = []

    # when
    get_variants_relations_data(
        qs, export_fields, attribute_ids, warehouse_ids, channel_ids
    )

    # then
    assert prepare_variants_data_mocked.call_count == 1
    args, kwargs = prepare_variants_data_mocked.call_args
    assert set(args[0].values_list("pk", flat=True)) == set(
        qs.values_list("pk", flat=True)
    )
    assert args[1:] == (
        {"variants__media__image"},
        attribute_ids,
        warehouse_ids,
        channel_ids,
    )


@patch("saleor.csv.utils.products_data.prepare_variants_relations_data")
def test_get_variants_relations_data_no_relations_fields(
    prepare_variants_data_mocked, product_list
):
    # given
    qs = Product.objects.all()
    export_fields = {"name", "variants__sku"}
    attribute_ids = []
    warehouse_ids = []
    channel_ids = []

    # when
    get_variants_relations_data(
        qs, export_fields, attribute_ids, warehouse_ids, channel_ids
    )

    # then
    prepare_variants_data_mocked.assert_not_called()


@patch("saleor.csv.utils.products_data.prepare_variants_relations_data")
def test_get_variants_relations_data_attribute_ids(
    prepare_variants_data_mocked,
    product_list,
    file_attribute,
    product_type_page_reference_attribute,
    product_type_product_reference_attribute,
    page,
):
    # given
    product = product_list[0]
    product.product_type.variant_attributes.add(
        file_attribute,
        product_type_page_reference_attribute,
        product_type_product_reference_attribute,
    )
    variant = product.variants.first()
    associate_attribute_values_to_instance(
        variant, file_attribute, file_attribute.values.first()
    )
    # add page reference attribute
    page_ref_value = AttributeValue.objects.create(
        attribute=product_type_page_reference_attribute,
        slug=f"{variant.pk}_{page.pk}",
        name=page.title,
    )
    associate_attribute_values_to_instance(
        variant, product_type_page_reference_attribute, page_ref_value
    )
    # add product reference attribute
    product_ref_value = AttributeValue.objects.create(
        attribute=product_type_product_reference_attribute,
        slug=f"{variant.pk}_{product_list[1].pk}",
        name=product_list[1].name,
    )
    associate_attribute_values_to_instance(
        variant, product_type_product_reference_attribute, product_ref_value
    )

    qs = Product.objects.all()
    export_fields = {"name", "variants__sku"}
    attribute_ids = list(Attribute.objects.values_list("pk", flat=True))
    warehouse_ids = []
    channel_ids = []

    # when
    get_variants_relations_data(
        qs, export_fields, attribute_ids, warehouse_ids, channel_ids
    )

    # then
    assert prepare_variants_data_mocked.call_count == 1
    args, kwargs = prepare_variants_data_mocked.call_args
    assert set(args[0].values_list("pk", flat=True)) == set(
        qs.values_list("pk", flat=True)
    )
    assert args[1:] == (set(), attribute_ids, warehouse_ids, channel_ids)


@patch("saleor.csv.utils.products_data.prepare_variants_relations_data")
def test_get_variants_relations_data_warehouse_ids(
    prepare_variants_data_mocked, product_list, warehouses
):
    # given
    qs = Product.objects.all()
    export_fields = {"name", "variants__sku"}
    attribute_ids = []
    warehouse_ids = list(Warehouse.objects.values_list("pk", flat=True))
    channel_ids = []

    # when
    get_variants_relations_data(
        qs, export_fields, attribute_ids, warehouse_ids, channel_ids
    )

    # then
    assert prepare_variants_data_mocked.call_count == 1
    args, kwargs = prepare_variants_data_mocked.call_args
    assert set(args[0].values_list("pk", flat=True)) == set(
        qs.values_list("pk", flat=True)
    )
    assert args[1:] == (set(), attribute_ids, warehouse_ids, channel_ids)


@patch("saleor.csv.utils.products_data.prepare_variants_relations_data")
def test_get_variants_relations_data_channel_ids(
    prepare_variants_data_mocked, product_list, channel_USD, channel_PLN
):
    # given
    qs = Product.objects.all()
    export_fields = {"name", "variants__sku"}
    attribute_ids = []
    warehouse_ids = []
    channel_ids = [channel_PLN.pk, channel_USD.pk]

    # when
    get_variants_relations_data(
        qs, export_fields, attribute_ids, warehouse_ids, channel_ids
    )

    # then
    assert prepare_variants_data_mocked.call_count == 1
    args, kwargs = prepare_variants_data_mocked.call_args
    assert set(args[0].values_list("pk", flat=True)) == set(
        qs.values_list("pk", flat=True)
    )
    assert args[1:] == (set(), attribute_ids, warehouse_ids, channel_ids)


@patch("saleor.csv.utils.products_data.prepare_variants_relations_data")
def test_get_variants_relations_data_attributes_warehouses_and_channels_ids(
    prepare_variants_data_mocked, product_list, warehouses, channel_PLN, channel_USD
):
    # given
    qs = Product.objects.all()
    export_fields = {"name", "description"}
    attribute_ids = list(Attribute.objects.values_list("pk", flat=True))
    warehouse_ids = list(Warehouse.objects.values_list("pk", flat=True))
    channel_ids = [channel_PLN.pk, channel_USD.pk]

    # when
    get_variants_relations_data(
        qs, export_fields, attribute_ids, warehouse_ids, channel_ids
    )

    # then
    assert prepare_variants_data_mocked.call_count == 1
    args, kwargs = prepare_variants_data_mocked.call_args
    assert set(args[0].values_list("pk", flat=True)) == set(
        qs.values_list("pk", flat=True)
    )
    assert args[1:] == (set(), attribute_ids, warehouse_ids, channel_ids)


def test_prepare_variants_relations_data(
    product_with_variant_with_two_attributes,
    product,
    image,
    media_root,
    channel_PLN,
    channel_USD,
    file_attribute,
    product_type_page_reference_attribute,
    product_type_product_reference_attribute,
    page,
):
    # given
    product_1 = product_with_variant_with_two_attributes
    product_1.product_type.variant_attributes.add(
        file_attribute,
        product_type_page_reference_attribute,
        product_type_product_reference_attribute,
    )
    variant = product_1.variants.first()
    associate_attribute_values_to_instance(
        variant, file_attribute, file_attribute.values.first()
    )
    # add page reference attribute
    page_ref_value = AttributeValue.objects.create(
        attribute=product_type_page_reference_attribute,
        slug=f"{variant.pk}_{page.pk}",
        name=page.title,
    )
    associate_attribute_values_to_instance(
        variant, product_type_page_reference_attribute, page_ref_value
    )
    # add prodcut reference attribute
    product_ref_value = AttributeValue.objects.create(
        attribute=product_type_product_reference_attribute,
        slug=f"{variant.pk}_{product.pk}",
        name=product.name,
    )
    associate_attribute_values_to_instance(
        variant, product_type_product_reference_attribute, product_ref_value
    )

    qs = Product.objects.all()
    variant = product_with_variant_with_two_attributes.variants.first()
    product_image = ProductMedia.objects.create(
        product=product_with_variant_with_two_attributes, image=image
    )
    VariantMedia.objects.create(variant=variant, media=product_image)

    fields = {"variants__media__image"}
    attribute_ids = [str(attr.pk) for attr in Attribute.objects.all()]
    warehouse_ids = [str(w.pk) for w in Warehouse.objects.all()]
    channel_ids = [str(channel_PLN.pk), str(channel_USD.pk)]

    # when
    result = prepare_variants_relations_data(
        qs, fields, attribute_ids, warehouse_ids, channel_ids
    )

    # then
    expected_result = {}
    for variant in ProductVariant.objects.all():
        pk = variant.pk
        images = ", ".join(
            [
                "http://mirumee.com/media/" + image.image.name
                for image in variant.media.all()
            ]
        )
        expected_result[pk] = {"variants__media__image": images} if images else {}
        expected_result = add_variant_attribute_data_to_expected_data(
            expected_result, variant, attribute_ids, pk
        )
        expected_result = add_stocks_to_expected_data(
            expected_result, variant, warehouse_ids, pk
        )

        expected_result = add_channel_to_expected_variant_data(
            expected_result, variant, channel_ids, pk
        )

    assert result == expected_result


def test_prepare_variants_relations_data_only_fields(
    product_with_variant_with_two_attributes, image, media_root
):
    # given
    qs = Product.objects.all()
    variant = product_with_variant_with_two_attributes.variants.first()
    product_image = ProductMedia.objects.create(
        product=product_with_variant_with_two_attributes, image=image
    )
    VariantMedia.objects.create(variant=variant, media=product_image)

    fields = {"variants__media__image"}
    attribute_ids = []
    warehouse_ids = []
    channel_ids = []

    # when
    result = prepare_variants_relations_data(
        qs, fields, attribute_ids, warehouse_ids, channel_ids
    )

    # then
    pk = variant.pk
    images = ", ".join(
        [
            "http://mirumee.com/media/" + image.image.name
            for image in variant.media.all()
        ]
    )
    expected_result = {pk: {"variants__media__image": images}}

    assert result == expected_result


def test_prepare_variants_relations_data_attributes_ids(
    product_with_variant_with_two_attributes, image, media_root
):
    # given
    qs = Product.objects.all()
    variant = product_with_variant_with_two_attributes.variants.first()
    product_image = ProductMedia.objects.create(
        product=product_with_variant_with_two_attributes, image=image
    )
    VariantMedia.objects.create(variant=variant, media=product_image)

    fields = set()
    attribute_ids = [str(attr.pk) for attr in Attribute.objects.all()]
    warehouse_ids = []
    channel_ids = []

    # when
    result = prepare_variants_relations_data(
        qs, fields, attribute_ids, warehouse_ids, channel_ids
    )

    # then
    pk = variant.pk
    expected_result = {pk: {}}

    expected_result = add_variant_attribute_data_to_expected_data(
        expected_result, variant, attribute_ids, pk
    )

    assert result == expected_result


def test_prepare_variants_relations_data_warehouse_ids(
    product_with_single_variant, image, media_root
):
    # given
    qs = Product.objects.all()
    variant = product_with_single_variant.variants.first()

    fields = set()
    attribute_ids = []
    warehouse_ids = [str(w.pk) for w in Warehouse.objects.all()]
    channel_ids = []

    # when
    result = prepare_variants_relations_data(
        qs, fields, attribute_ids, warehouse_ids, channel_ids
    )

    # then
    pk = variant.pk
    expected_result = {pk: {}}

    expected_result = add_stocks_to_expected_data(
        expected_result, variant, warehouse_ids, pk
    )

    assert result == expected_result


def test_prepare_variants_relations_data_channel_ids(
    product_with_single_variant, channel_PLN, channel_USD
):
    # given
    qs = Product.objects.all()
    variant = product_with_single_variant.variants.first()

    fields = set()
    attribute_ids = []
    warehouse_ids = []
    channel_ids = [str(channel_PLN.pk), str(channel_USD.pk)]

    # when
    result = prepare_variants_relations_data(
        qs, fields, attribute_ids, warehouse_ids, channel_ids
    )

    # then
    pk = variant.pk
    expected_result = {pk: {}}

    expected_result = add_channel_to_expected_variant_data(
        expected_result, variant, channel_ids, pk
    )
    assert result == expected_result


def test_add_collection_info_to_data(product):
    # given
    pk = product.pk
    collection = "test_collection"
    input_data = {pk: {}}

    # when
    result = add_collection_info_to_data(product.pk, collection, input_data)

    # then
    assert result[pk]["collections__slug"] == {collection}


def test_add_collection_info_to_data_update_collections(product):
    # given
    pk = product.pk
    existing_collection = "test2"
    collection = "test_collection"
    input_data = {pk: {"collections__slug": {existing_collection}}}

    # when
    result = add_collection_info_to_data(product.pk, collection, input_data)

    # then
    assert result[pk]["collections__slug"] == {collection, existing_collection}


def test_add_collection_info_to_data_no_collection(product):
    # given
    pk = product.pk
    collection = None
    input_data = {pk: {}}

    # when
    result = add_collection_info_to_data(product.pk, collection, input_data)

    # then
    assert result == input_data


def test_add_image_uris_to_data(product):
    # given
    pk = product.pk
    image_path = "test/path/image.jpg"
    field = "variant_media"
    input_data = {pk: {}}

    # when
    result = add_image_uris_to_data(product.pk, image_path, field, input_data)

    # then
    assert result[pk][field] == {"http://mirumee.com/media/" + image_path}


def test_add_image_uris_to_data_update_images(product):
    # given
    pk = product.pk
    old_path = "http://mirumee.com/media/test/image0.jpg"
    image_path = "test/path/image.jpg"
    input_data = {pk: {"product_media": {old_path}}}
    field = "product_media"

    # when
    result = add_image_uris_to_data(product.pk, image_path, field, input_data)

    # then
    assert result[pk][field] == {"http://mirumee.com/media/" + image_path, old_path}


def test_add_image_uris_to_data_no_image_path(product):
    # given
    pk = product.pk
    image_path = None
    input_data = {pk: {"name": "test"}}

    # when
    result = add_image_uris_to_data(product.pk, image_path, "product_media", input_data)

    # then
    assert result == input_data


def test_add_attribute_info_to_data(product):
    # given
    pk = product.pk
    slug = "test_attribute_slug"
    value_name = "test value"
    value_slug = "test-value"
    attribute_data = AttributeData(
        slug=slug,
        value_name=value_name,
        value_slug=value_slug,
        value=None,
        file_url=None,
        input_type="dropdown",
        entity_type=None,
        unit=None,
        rich_text=None,
        boolean=None,
    )
    input_data = {pk: {}}

    # when
    result = add_attribute_info_to_data(
        product.pk, attribute_data, "product attribute", input_data
    )

    # then
    expected_header = f"{slug} (product attribute)"
    assert result[pk][expected_header] == {value_name}


def test_add_attribute_info_to_data_update_attribute_data(product):
    # given
    pk = product.pk
    slug = "test_attribute_slug"
    value_slug = "test-value"
    expected_header = f"{slug} (variant attribute)"

    attribute_data = AttributeData(
        slug=slug,
        value_slug=value_slug,
        value_name=None,
        value=None,
        file_url=None,
        input_type="dropdown",
        entity_type=None,
        unit=None,
        rich_text=None,
        boolean=None,
    )
    input_data = {pk: {expected_header: {"value1"}}}

    # when
    result = add_attribute_info_to_data(
        product.pk, attribute_data, "variant attribute", input_data
    )

    # then
    assert result[pk][expected_header] == {value_slug, "value1"}


def test_add_attribute_info_to_data_no_slug(product):
    # given
    pk = product.pk
    attribute_data = AttributeData(
        slug=None,
        value_slug=None,
        value_name=None,
        value=None,
        file_url=None,
        input_type="dropdown",
        entity_type=None,
        unit=None,
        rich_text=None,
        boolean=None,
    )
    input_data = {pk: {}}

    # when
    result = add_attribute_info_to_data(
        product.pk, attribute_data, "variant attribute", input_data
    )

    # then
    assert result == input_data


def test_add_attribute_info_when_no_value(product):
    # given
    pk = product.pk
    slug = "test_attribute_slug"
    attribute_data = AttributeData(
        slug=slug,
        value_slug=None,
        value_name=None,
        value=None,
        file_url=None,
        input_type="dropdown",
        entity_type=None,
        rich_text=None,
        unit=None,
        boolean=None,
    )
    input_data = {pk: {}}

    # when
    result = add_attribute_info_to_data(
        product.pk, attribute_data, "product attribute", input_data
    )

    # then
    expected_header = f"{slug} (product attribute)"
    assert result[pk][expected_header] == {""}


def test_add_file_attribute_info_to_data(product):
    # given
    pk = product.pk
    slug = "testtxt"
    test_url = "test.txt"
    attribute_data = AttributeData(
        slug=slug,
        value_slug=None,
        value_name=None,
        value=None,
        file_url=test_url,
        input_type="file",
        entity_type=None,
        unit=None,
        rich_text=None,
        boolean=None,
    )
    input_data = {pk: {}}

    # when
    result = add_attribute_info_to_data(
        product.pk, attribute_data, "product attribute", input_data
    )

    # then
    expected_header = f"{slug} (product attribute)"
    assert result[pk][expected_header] == {"http://mirumee.com/media/" + test_url}


def test_add_rich_text_attribute_info_to_data(product):
    # given
    pk = product.pk
    slug = "testtxt"
    attribute_data = AttributeData(
        slug=slug,
        value_slug=None,
        value_name=None,
        value=None,
        file_url=None,
        input_type="rich-text",
        entity_type=None,
        unit=None,
        rich_text=dummy_editorjs("Dummy"),
        boolean=None,
    )
    input_data = {pk: {}}

    # when
    result = add_attribute_info_to_data(
        product.pk, attribute_data, "product attribute", input_data
    )

    # then
    expected_header = f"{slug} (product attribute)"
    assert result[pk][expected_header] == {"Dummy"}


def test_add_boolean_attribute_info_to_data(product):
    # given
    pk = product.pk
    slug = "xx_false"
    attribute_data = AttributeData(
        slug=slug,
        value=None,
        file_url=None,
        input_type="boolean",
        entity_type=None,
        unit=None,
        rich_text=None,
        boolean=False,
    )
    input_data = {pk: {}}

    # when
    result = add_attribute_info_to_data(
        product.pk, attribute_data, "product attribute", input_data
    )

    # then
    expected_header = f"{slug} (product attribute)"
    assert result[pk][expected_header] == {"False"}


def test_add_reference_attribute_info_to_data(product, page):
    # given
    pk = product.pk
    slug = "test_attribute_slug"
    value_slug = f"{product.id}_{page.id}"
    attribute_data = AttributeData(
        slug=slug,
        value_slug=value_slug,
        value_name=None,
        value=None,
        file_url=None,
        input_type="reference",
        entity_type="Page",
        unit=None,
        rich_text="None",
        boolean=None,
    )
    input_data = {pk: {}}

    # when
    result = add_attribute_info_to_data(
        product.pk, attribute_data, "product attribute", input_data
    )

    # then
    expected_header = f"{slug} (product attribute)"
    assert result[pk][expected_header] == {f"Page_{page.id}"}


def test_add_reference_info_to_data_update_attribute_data(product, page):
    # given
    pk = product.pk
    slug = "test_attribute_slug"
    value_slug = f"{product.id}_{page.id}"
    expected_header = f"{slug} (variant attribute)"
    values = {"Page_989"}

    attribute_data = AttributeData(
        slug=slug,
        value_slug=value_slug,
        value_name=None,
        value=None,
        file_url=None,
        input_type="reference",
        entity_type="Page",
        unit=None,
        rich_text=None,
        boolean=None,
    )
    input_data = {pk: {expected_header: values}}

    # when
    result = add_attribute_info_to_data(
        product.pk, attribute_data, "variant attribute", input_data
    )

    # then
    values.add(f"Page_{page.id}")
    assert result[pk][expected_header] == values


def test_add_numeric_attribute_info_to_data(product, numeric_attribute):
    # given
    pk = product.pk
    name = "12.3"
    slug = "12_3"
    attribute_data = AttributeData(
        slug=numeric_attribute.slug,
        value_slug=slug,
        value_name=name,
        value=None,
        file_url=None,
        input_type="numeric",
        entity_type=None,
        unit=numeric_attribute.unit,
        rich_text=None,
        boolean=None,
    )
    input_data = {pk: {}}

    # when
    result = add_attribute_info_to_data(
        product.pk, attribute_data, "product attribute", input_data
    )

    # then
    expected_header = f"{numeric_attribute.slug} (product attribute)"
    assert result[pk][expected_header] == {f"{name} {numeric_attribute.unit}"}


def test_add_numeric_attribute_info_to_data_no_unit(product, numeric_attribute):
    # given
    pk = product.pk
    name = "12.3"
    slug = "12_3"
    attribute_data = AttributeData(
        slug=numeric_attribute.slug,
        value_slug=slug,
        value_name=name,
        value=None,
        file_url=None,
        input_type="numeric",
        entity_type=None,
        unit=None,
        rich_text=None,
        boolean=None,
    )
    input_data = {pk: {}}

    # when
    result = add_attribute_info_to_data(
        product.pk, attribute_data, "product attribute", input_data
    )

    # then
    expected_header = f"{numeric_attribute.slug} (product attribute)"
    assert result[pk][expected_header] == {name}


def test_add_swatch_attribute_file_info_to_data(product, swatch_attribute):
    # given
    pk = product.pk
    slug = "white"
    value = "#ffffff"
    attribute_data = AttributeData(
        slug=swatch_attribute.slug,
        value_slug=slug,
        value_name=None,
        value=value,
        file_url=None,
        input_type="swatch",
        entity_type=None,
        unit=None,
        rich_text=None,
    )
    input_data = {pk: {}}

    # when
    result = add_attribute_info_to_data(
        product.pk, attribute_data, "product attribute", input_data
    )

    # then
    expected_header = f"{swatch_attribute.slug} (product attribute)"
    assert result[pk][expected_header] == {value}


def test_add_attribute_info_to_data_no_file_url_for_file_attribute(product):
    # given
    pk = product.pk
    slug = "test_attribute_slug"
    value_slug = "test-value"
    attribute_data = AttributeData(
        value_slug=value_slug,
        slug=slug,
        value=None,
        value_name=None,
        file_url=None,
        input_type="file",
        entity_type=None,
        rich_text=None,
        unit=None,
        boolean=None,
    )
    input_data = {pk: {}}

    # when
    result = add_attribute_info_to_data(
        product.pk, attribute_data, "product attribute", input_data
    )

    # then
    expected_header = f"{slug} (product attribute)"
    assert result[pk][expected_header] == {""}


def test_add_attribute_info_to_data_no_rich_text_for_rich_text_attribute(product):
    # given
    pk = product.pk
    slug = "test_attribute_slug"
<<<<<<< HEAD
    value_slug = "test-value"
    attribute_data = AttributeData(
        slug=slug,
        value_slug=value_slug,
        value=None,
        value_name=None,
=======
    attribute_data = AttributeData(
        slug=slug,
        value=None,
>>>>>>> d91841d9
        file_url=None,
        input_type="rich-text",
        entity_type=None,
        rich_text=None,
        unit=None,
        boolean=None,
    )
    input_data = {pk: {}}

    # when
    result = add_attribute_info_to_data(
        product.pk, attribute_data, "product attribute", input_data
    )

    # then
    expected_header = f"{slug} (product attribute)"
    assert result[pk][expected_header] == {""}


def test_add_attribute_info_to_data_no_boolean_for_boolean_attribute(product):
    # given
    pk = product.pk
    slug = "xxx_None"
    attribute_data = AttributeData(
        slug=slug,
        value=None,
        file_url=None,
        input_type="boolean",
        entity_type=None,
        rich_text=None,
        unit=None,
        boolean=None,
    )
    input_data = {pk: {}}

    # when
    result = add_attribute_info_to_data(
        product.pk, attribute_data, "product attribute", input_data
    )

    # then
    expected_header = f"{slug} (product attribute)"
    assert result[pk][expected_header] == {""}


def test_add_attribute_info_to_data_no_value_for_reference_attribute(product):
    # given
    pk = product.pk
    slug = "test_attribute_slug"
    attribute_data = AttributeData(
        slug=slug,
        value_slug=None,
        value_name=None,
        value=None,
        file_url=None,
        input_type="reference",
        entity_type=None,
        rich_text=None,
        unit=None,
        boolean=None,
    )
    input_data = {pk: {}}

    # when
    result = add_attribute_info_to_data(
        product.pk, attribute_data, "product attribute", input_data
    )

    # then
    expected_header = f"{slug} (product attribute)"
    assert result[pk][expected_header] == {""}


def test_add_swatch_attribute_value_info_to_data(product, numeric_attribute):
    # given
    pk = product.pk
    slug = "Logo"
    test_url = "test.txt"
    attribute_data = AttributeData(
        slug=numeric_attribute.slug,
        value_slug=slug,
        value_name=None,
        value=None,
        file_url=test_url,
        input_type="swatch",
        entity_type=None,
        unit=None,
        rich_text=None,
    )
    input_data = {pk: {}}

    # when
    result = add_attribute_info_to_data(
        product.pk, attribute_data, "product attribute", input_data
    )

    # then
    expected_header = f"{numeric_attribute.slug} (product attribute)"
    assert result[pk][expected_header] == {"http://mirumee.com/media/" + test_url}


def test_add_warehouse_info_to_data(product):
    # given
    pk = product.pk
    slug = "test_warehouse"
    warehouse_data = {
        "slug": slug,
        "qty": 12,
        "qty_alc": 10,
    }
    input_data = {pk: {}}

    # when
    result = add_warehouse_info_to_data(product.pk, warehouse_data, input_data)

    # then
    expected_header = f"{slug} (warehouse quantity)"
    assert result[pk][expected_header] == 12


def test_add_warehouse_info_to_data_data_not_changed(product):
    # given
    pk = product.pk
    slug = "test_warehouse"
    warehouse_data = {
        "slug": slug,
        "qty": 12,
        "qty_alc": 10,
    }
    input_data = {
        pk: {
            f"{slug} (warehouse quantity)": 5,
            f"{slug} (warehouse quantity allocated)": 8,
        }
    }

    # when
    result = add_warehouse_info_to_data(product.pk, warehouse_data, input_data)

    # then
    assert result == input_data


def test_add_warehouse_info_to_data_data_no_slug(product):
    # given
    pk = product.pk
    warehouse_data = {
        "slug": None,
        "qty": None,
        "qty_alc": None,
    }
    input_data = {pk: {}}

    # when
    result = add_warehouse_info_to_data(product.pk, warehouse_data, input_data)

    # then
    assert result == input_data


def test_add_channel_info_to_data(product):
    # given
    pk = product.pk
    slug = "test_channel"
    channel_data = {
        "slug": slug,
        "currency_code": "USD",
        "published": True,
    }
    input_data = {pk: {}}
    fields = ["currency_code", "published"]

    # when
    result = add_channel_info_to_data(product.pk, channel_data, input_data, fields)

    # then
    assert len(result[pk]) == 2
    assert (
        result[pk][f"{slug} (channel currency code)"] == channel_data["currency_code"]
    )
    assert result[pk][f"{slug} (channel published)"] == channel_data["published"]


def test_add_channel_info_to_data_not_changed(product):
    # given
    pk = product.pk
    slug = "test_channel"
    channel_data = {
        "slug": slug,
        "currency_code": "USD",
        "published": False,
    }
    input_data = {
        pk: {
            f"{slug} (channel currency code)": "PLN",
            f"{slug} (channel published)": True,
        }
    }
    fields = ["currency_code", "published"]

    # when
    result = add_channel_info_to_data(product.pk, channel_data, input_data, fields)

    # then
    assert result == input_data


def test_add_channel_info_to_data_no_slug(product):
    # given
    pk = product.pk
    channel_data = {
        "slug": None,
        "currency_code": None,
        "published": None,
    }
    input_data = {pk: {}}
    fields = ["currency_code"]

    # when
    result = add_channel_info_to_data(product.pk, channel_data, input_data, fields)

    # then
    assert result == input_data<|MERGE_RESOLUTION|>--- conflicted
+++ resolved
@@ -964,6 +964,8 @@
     attribute_data = AttributeData(
         slug=slug,
         value=None,
+        value_slug=None,
+        value_name=None,
         file_url=None,
         input_type="boolean",
         entity_type=None,
@@ -1117,6 +1119,7 @@
         entity_type=None,
         unit=None,
         rich_text=None,
+        boolean=None,
     )
     input_data = {pk: {}}
 
@@ -1163,18 +1166,12 @@
     # given
     pk = product.pk
     slug = "test_attribute_slug"
-<<<<<<< HEAD
     value_slug = "test-value"
     attribute_data = AttributeData(
         slug=slug,
         value_slug=value_slug,
         value=None,
         value_name=None,
-=======
-    attribute_data = AttributeData(
-        slug=slug,
-        value=None,
->>>>>>> d91841d9
         file_url=None,
         input_type="rich-text",
         entity_type=None,
@@ -1201,6 +1198,8 @@
     attribute_data = AttributeData(
         slug=slug,
         value=None,
+        value_slug=None,
+        value_name=None,
         file_url=None,
         input_type="boolean",
         entity_type=None,
@@ -1263,6 +1262,7 @@
         entity_type=None,
         unit=None,
         rich_text=None,
+        boolean=None,
     )
     input_data = {pk: {}}
 
