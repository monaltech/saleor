--- conflicted
+++ resolved
@@ -164,12 +164,6 @@
                 pgettext_lazy("Permission description", "Impersonate customers."),
             ),
         )
-<<<<<<< HEAD
-
-    def __str__(self):
-        return self.email
-=======
->>>>>>> e81494c9
 
     def get_full_name(self):
         if self.first_name or self.last_name:
