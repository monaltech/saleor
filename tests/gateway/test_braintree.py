--- conflicted
+++ resolved
@@ -108,31 +108,14 @@
     payment_info = create_payment_information(payment)
     result = get_customer_data(payment_info)
     expected_result = {
-<<<<<<< HEAD
-        'order_id': payment.order_id,
-        'billing': {
-            'first_name': 'Saleor',
-            'last_name': 'Demo',
-            'company': 'Saleor',
-            'postal_code': '00-001',
-            'street_address': 'Test Street 1',
-            'extended_address': '',
-            'locality': payment.billing_city,
-            'region': payment.billing_country_area,
-            'country_code_alpha2': payment.billing_country_code},
-        'risk_data': {
-            'customer_ip': payment.customer_ip_address or ''},
-        'customer': {
-            'email': payment.billing_email}}
-=======
         "order_id": payment.order_id,
         "billing": {
-            "first_name": payment.billing_first_name,
-            "last_name": payment.billing_last_name,
-            "company": payment.billing_company_name,
-            "postal_code": payment.billing_postal_code,
-            "street_address": payment.billing_address_1[:255],
-            "extended_address": payment.billing_address_2[:255],
+            "first_name": "Saleor",
+            "last_name": "Demo",
+            "company": "Saleor",
+            "postal_code": "00-001",
+            "street_address": "Test Street 1",
+            "extended_address": "",
             "locality": payment.billing_city,
             "region": payment.billing_country_area,
             "country_code_alpha2": payment.billing_country_code,
@@ -140,7 +123,6 @@
         "risk_data": {"customer_ip": payment.customer_ip_address or ""},
         "customer": {"email": payment.billing_email},
     }
->>>>>>> e81494c9
     assert result == expected_result
 
 
