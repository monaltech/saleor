# Changelog

All notable, unreleased changes to this project will be documented in this file. For the released changes, please visit the [Releases](https://github.com/mirumee/saleor/releases) page.

## [Unreleased]

- Dropped Python 3.5 support - #4028 by @korycins
- Refactor error handling in mutations #3891 by @maarcingebala @akjanik
- Use only_fields instead of exclude_fields in gql api - #3940 by @michaljelonek
- Add mutation for bulk delete order lines - #3935 by @akjanik
- Fix dashboard 1.0 missing logo and missing back arrow on collections - #3958 by @NyanKiyoshi
- Add mutations for publishing and unpublishing multiple pages - #3954 by @akjanik
- Prefetch collections when getting sales of a bunch of products - #3961 by @NyanKiyoshi
- Move dialog windows to querystring rather than router paths - #3953 by @dominik-zeglen
- Add mutation for bulk cancel orders - #3967 by @akjanik
- Hide errors in TokenVerify mutation - #3981 by @fowczarek
- Use newest GraphQL Playground - #3971 by @salwator
- Fix country area choices - #4008 by @fowczarek
- Cleanup and maintenance of the GraphQL API code - #3942 by @NyanKiyoshi
- Removed the dead `children` field from the `Menu` type - #3973 by @NyanKiyoshi
- Add mutations for bulk publishing and unpublishing products - #3969 by akjanik
- Add mutation for bulk publishing and unpublishing collections - #3970 by @akjanik
- Unittests use none as media root - #3975 by @korycins
- Rename Cart to Checkout - #3963 by @michaljelonek
- Implement menus items reordering into the GraphQL API - #3958 by @NyanKiyoshi
- Simplify permission management in API through the meta classes - #3980 by @NyanKiyoshi
- Add settings to enable Django Debug Toolbar - #3983 by @koradon
- Implement variant availability, introducing discounts in variants - #3948 by @NyanKiyoshi
- Add bulk actions - #3955 by @dominik-zeglen
- Update file field styles with materializecss template filter - #3998 by @zodiacfireworks
- Add filtering interface for graphQL API - #3952 by @korycins
- Restrict single payment resolving - #4009 @NyanKiyoshi
- Add mandatory fields errors in new product form - #4024 by @benekex2
- Add navigation drawer support - #3839 by @benekex2
- Set up explicit __hash__ function - #3979 by @akjanik
- Update node-sass to latest version to fix node-js 12 compatibility - #4033 @NyanKiyoshi
- Ensure adding to quantities in checkout is respecting the limits set both in storefront 1.0 and in the API - #4005 by @NyanKiyoshi
- Fix price_range_as_dict function - #3999 by @zodiacfireworks
- Remove unused decorator - #4036 by @maarcingebala
- Overall improvement of the GraphQL performances, especially on single nodes - #3968 @NyanKiyoshi
- Remove unnecessary dedents from GraphQL schema so new Playground can work - #4045 by @salwator
- Add user avatar management - #4030 by @benekex2
- Use dataclasses as a structure for payment's gateways - #4028 by @korycins
- Fix the product listing not showing in the voucher when there were products selected - #4062 by @NyanKiyoshi
- Fix crash in Dashboard 1.0 when updating an order address's phone number - #4061 by @NyanKiyoshi
<<<<<<< HEAD
- Resort imports and remove unused imports - #4069 by @jxltom
=======
- Update test function names since ready_to_place_order is renamed to clean_checkout- #4070 by @jxltom

>>>>>>> efac0c16

## 2.5.0

### API

- Add query to fetch draft orders - #3809 by @michaljelonek
- Add bulk delete mutations - #3838 by @michaljelonek
- Add `languageCode` enum to API - #3819 by @michaljelonek, #3854 by @jxltom
- Duplicate address instances in checkout mutations - #3866 by @pawelzar
- Restrict access to `orders` query for unauthorized users - #3861 by @pawelzar
- Support setting address as default in address mutations - #3787 by @jxltom
- Fix phone number validation in GraphQL when country prefix not given - #3905 by @patrys
- Report pretty stack traces in DEBUG mode - #3918 by @patrys

### Core

- Drop support for Django 2.1 and Django 1.11 (previous LTS) - #3929 by @patrys
- Fulfillment of digital products - #3868 by @korycins
- Introduce avatars for staff accounts - #3878 by @pawelzar
- Refactor the account avatars path from a relative to absolute - #3938 by @NyanKiyoshi

### Dashboard 2.0

- Add translations section - #3884 by @dominik-zeglen
- Add light/dark theme - #3856 by @dominik-zeglen
- Add customer's address book view - #3826 by @dominik-zeglen
- Add "Add variant" button on the variant details page = #3914 by @dominik-zeglen
- Add back arrows in "Configure" subsections - #3917 by @dominik-zeglen
- Display avatars in staff views - #3922 by @dominik-zeglen
- Prevent user from changing his own status and permissions - #3922 by @dominik-zeglen
- Fix crashing product create view - #3837, #3910 by @dominik-zeglen
- Fix layout in staff members details page - #3857 by @dominik-zeglen
- Fix unfocusing rich text editor - #3902 by @dominik-zeglen
- Improve accessibility - #3856 by @dominik-zeglen

### Other notable changes

- Improve user and staff management in dashboard 1.0 - #3781 by @jxltom
- Fix default product tax rate in Dashboard 1.0 - #3880 by @pawelzar
- Fix logo in docs - #3928 by @michaljelonek
- Fix name of logo file - #3867 by @jxltom
- Fix variants for juices in example data - #3926 by @michaljelonek
- Fix alignment of the cart dropdown on new bootstrap version - #3937 by @NyanKiyoshi
- Refactor the account avatars path from a relative to absolute - #3938 by @NyanKiyoshi
- New translations:
  - Armenian
  - Portuguese
  - Swahili
  - Thai

## 2.4.0

### API

- Add model translations support in GraphQL API - #3789 by @michaljelonek
- Add mutations to manage addresses for authenticated customers - #3772 by @Kwaidan00, @maarcingebala
- Add mutation to apply vouchers in checkout - #3739 by @Kwaidan00
- Add thumbnail field to `OrderLine` type - #3737 by @michaljelonek
- Add a query to fetch order by token - #3740 by @michaljelonek
- Add city choices and city area type to address validator API - #3788 by @jxltom
- Fix access to unpublished objects in API - #3724 by @Kwaidan00
- Fix bug where errors are not returned when creating fulfillment with a non-existent order line - #3777 by @jxltom
- Fix `productCreate` mutation when no product type was provided - #3804 by @michaljelonek
- Enable database search in products query - #3736 by @michaljelonek
- Use authenticated user's email as default email in creating checkout - #3726 by @jxltom
- Generate voucher code if it wasn't provided in mutation - #3717 by @Kwaidan00
- Improve limitation of vouchers by country - #3707 by @michaljelonek
- Only include canceled fulfillments for staff in fulfillment API - #3778 by @jxltom
- Support setting address as when creating customer address #3782 by @jxltom
- Fix generating slug from title - #3816 by @maarcingebala
- Add `variant` field to `OrderLine` type - #3820 by @maarcingebala

### Core

- Add JSON fields to store rich-text content - #3756 by @michaljelonek
- Add function to recalculate total order weight - #3755 by @Kwaidan00, @maarcingebala
- Unify cart creation logic in API and Django views - #3761, #3790 by @maarcingebala
- Unify payment creation logic in API and Django views - #3715 by @maarcingebala
- Support partially charged and refunded payments - #3735 by @jxltom
- Support partial fulfillment of ordered items - #3754 by @jxltom
- Fix applying discounts when a sale has no end date - #3595 by @cprinos

### Dashboard 2.0

- Add "Discounts" section - #3654 by @dominik-zeglen
- Add "Pages" section; introduce Draftail WYSIWYG editor - #3751 by @dominik-zeglen
- Add "Shipping Methods" section - #3770 by @dominik-zeglen
- Add support for date and datetime components - #3708 by @dominik-zeglen
- Restyle app layout - #3811 by @dominik-zeglen

### Other notable changes

- Unify model field names related to models' public access - `publication_date` and `is_published` - #3706 by @michaljelonek
- Improve filter orders by payment status - #3749 @jxltom
- Refactor translations in emails - #3701 by @Kwaidan00
- Use exact image versions in docker-compose - #3742 by @ashishnitinpatil
- Sort order payment and history in descending order - #3747 by @jxltom
- Disable style-loader in dev mode - #3720 by @jxltom
- Add ordering to shipping method - #3806 by @michaljelonek
- Add missing type definition for dashboard 2.0 - #3776 by @jxltom
- Add header and footer for checkout success pages #3752 by @jxltom
- Add instructions for using local assets in Docker - #3723 by @michaljelonek
- Update S3 deployment documentation to include CORS configuration note - #3743 by @NyanKiyoshi
- Fix missing migrations for is_published field of product and page model - #3757 by @jxltom
- Fix problem with l10n in Braintree payment gateway template - #3691 by @Kwaidan00
- Fix bug where payment is not filtered from active ones when creating payment - #3732 by @jxltom
- Fix incorrect cart badge location - #3786 by @jxltom
- Fix storefront styles after bootstrap is updated to 4.3.1 - #3753 by @jxltom
- Fix logo size in different browser and devices with different sizes - #3722 by @jxltom
- Rename dumpdata file `db.json` to `populatedb_data.json` - #3810 by @maarcingebala
- Prefetch collections for product availability - #3813 by @michaljelonek
- Bump django-graphql-jwt - #3814 by @michaljelonek
- Fix generating slug from title - #3816 by @maarcingebala
- New translations:
  - Estonian
  - Indonesian

## 2.3.1

- Fix access to private variant fields in API - #3773 by maarcingebala
- Limit access of quantity and allocated quantity to staff in GraphQL API #3780 by @jxltom

## 2.3.0

### API

- Return user's last checkout in the `User` type - #3578 by @fowczarek
- Automatically assign checkout to the logged in user - #3587 by @fowczarek
- Expose `chargeTaxesOnShipping` field in the `Shop` type - #3603 by @fowczarek
- Expose list of enabled payment gateways - #3639 by @fowczarek
- Validate uploaded files in a unified way - #3633 by @fowczarek
- Add mutation to trigger fetching tax rates - #3622 by @fowczarek
- Use USERNAME_FIELD instead of hard-code email field when resolving user - #3577 by @jxltom
- Require variant and quantity fields in `CheckoutLineInput` type - #3592 by @jxltom
- Preserve order of nodes in `get_nodes_or_error` function - #3632 by @jxltom
- Add list mutations for `Voucher` and `Sale` models - #3669 by @michaljelonek
- Use proper type for countries in `Voucher` type - #3664 by @michaljelonek
- Require email in when creating checkout in API - #3667 by @michaljelonek
- Unify returning errors in the `tokenCreate` mutation - #3666 by @michaljelonek
- Use `Date` field in Sale/Voucher inputs - #3672 by @michaljelonek
- Refactor checkout mutations - #3610 by @fowczarek
- Refactor `clean_instance`, so it does not returns errors anymore - #3597 by @akjanik
- Handle GraphqQL syntax errors - #3576 by @jxltom

### Core

- Refactor payments architecture - #3519 by @michaljelonek
- Improve Docker and `docker-compose` configuration - #3657 by @michaljelonek
- Allow setting payment status manually for dummy gateway in Storefront 1.0 - #3648 by @jxltom
- Infer default transaction kind from operation type - #3646 by @jxltom
- Get correct payment status for order without any payments - #3605 by @jxltom
- Add default ordering by `id` for `CartLine` model - #3593 by @jxltom
- Fix "set password" email sent to customer created in the dashboard - #3688 by @Kwaidan00

### Dashboard 2.0

- ️Add taxes section - #3622 by @dominik-zeglen
- Add drag'n'drop image upload - #3611 by @dominik-zeglen
- Unify grid handling - #3520 by @dominik-zeglen
- Add component generator - #3670 by @dominik-zeglen
- Throw Typescript errors while snapshotting - #3611 by @dominik-zeglen
- Simplify mutation's error checking - #3589 by @dominik-zeglen
- Fix order cancelling - #3624 by @dominik-zeglen
- Fix logo placement - #3602 by @dominik-zeglen

### Other notable changes

- Register Celery task for updating exchange rates - #3599 by @jxltom
- Fix handling different attributes with the same slug - #3626 by @jxltom
- Add missing migrations for tax rate choices - #3629 by @jxltom
- Fix `TypeError` on calling `get_client_token` - #3660 by @michaljelonek
- Make shipping required as default when creating product types - #3655 by @jxltom
- Display payment status on customer's account page in Storefront 1.0 - #3637 by @jxltom
- Make order fields sequence in Dashboard 1.0 same as in Dashboard 2.0 - #3606 by @jxltom
- Fix returning products for homepage for the currently viewing user - #3598 by @jxltom
- Allow filtering payments by status in Dashboard 1.0 - #3608 by @jxltom
- Fix typo in the definition of order status - #3649 by @jxltom
- Add margin for order notes section - #3650 by @jxltom
- Fix logo position - #3609, #3616 by @jxltom
- Storefront visual improvements - #3696 by @piotrgrundas
- Fix product list price filter - #3697 by @Kwaidan00
- Redirect to success page after successful payment - #3693 by @Kwaidan00

## 2.2.0

### API

- Use `PermissionEnum` as input parameter type for `permissions` field - #3434 by @maarcingebala
- Add "authorize" and "charge" mutations for payments - #3426 by @jxltom
- Add alt text to product thumbnails and background images of collections and categories - #3429 by @fowczarek
- Fix passing decimal arguments = #3457 by @fowczarek
- Allow sorting products by the update date - #3470 by @jxltom
- Validate and clear the shipping method in draft order mutations - #3472 by @fowczarek
- Change tax rate field to choice field - #3478 by @fowczarek
- Allow filtering attributes by collections - #3508 by @maarcingebala
- Resolve to `None` when empty object ID was passed as mutation argument - #3497 by @maarcingebala
- Change `errors` field type from [Error] to [Error!] - #3489 by @fowczarek
- Support creating default variant for product types that don't use multiple variants - #3505 by @fowczarek
- Validate SKU when creating a default variant - #3555 by @fowczarek
- Extract enums to separate files - #3523 by @maarcingebala

### Core

- Add Stripe payment gateway - #3408 by @jxltom
- Add `first_name` and `last_name` fields to the `User` model - #3101 by @fowczarek
- Improve several payment validations - #3418 by @jxltom
- Optimize payments related database queries - #3455 by @jxltom
- Add publication date to collections - #3369 by @k-brk
- Fix hard-coded site name in order PDFs - #3526 by @NyanKiyoshi
- Update favicons to the new style - #3483 by @dominik-zeglen
- Fix migrations for default currency - #3235 by @bykof
- Remove Elasticsearch from `docker-compose.yml` - #3482 by @maarcingebala
- Resort imports in tests - #3471 by @jxltom
- Fix the no shipping orders payment crash on Stripe - #3550 by @NyanKiyoshi
- Bump backend dependencies - #3557 by @maarcingebala. This PR removes security issue CVE-2019-3498 which was present in Django 2.1.4. Saleor however wasn't vulnerable to this issue as it doesn't use the affected `django.views.defaults.page_not_found()` view.
- Generate random data using the default currency - #3512 by @stephenmoloney
- New translations:
  - Catalan
  - Serbian

### Dashboard 2.0

- Restyle product selection dialogs - #3499 by @dominik-zeglen, @maarcingebala
- Fix minor visual bugs in Dashboard 2.0 - #3433 by @dominik-zeglen
- Display warning if order draft has missing data - #3431 by @dominik-zeglen
- Add description field to collections - #3435 by @dominik-zeglen
- Add query batching - #3443 by @dominik-zeglen
- Use autocomplete fields in country selection - #3443 by @dominik-zeglen
- Add alt text to categories and collections - #3461 by @dominik-zeglen
- Use first and last name of a customer or staff member in UI - #3247 by @Bonifacy1, @dominik-zeglen
- Show error page if an object was not found - #3463 by @dominik-zeglen
- Fix simple product's inventory data saving bug - #3474 by @dominik-zeglen
- Replace `thumbnailUrl` with `thumbnail { url }` - #3484 by @dominik-zeglen
- Change "Feature on Homepage" switch behavior - #3481 by @dominik-zeglen
- Expand payment section in order view - #3502 by @dominik-zeglen
- Change TypeScript loader to speed up the build process - #3545 by @patrys

### Bugfixes

- Do not show `Pay For Order` if order is partly paid since partial payment is not supported - #3398 by @jxltom
- Fix attribute filters in the products category view - #3535 by @fowczarek
- Fix storybook dependencies conflict - #3544 by @dominik-zeglen

## 2.1.0

### API

- Change selected connection fields to lists - #3307 by @fowczarek
- Require pagination in connections - #3352 by @maarcingebala
- Replace Graphene view with a custom one - #3263 by @patrys
- Change `sortBy` parameter to use enum type - #3345 by @fowczarek
- Add `me` query to fetch data of a logged-in user - #3202, #3316 by @fowczarek
- Add `canFinalize` field to the Order type - #3356 by @fowczarek
- Extract resolvers and mutations to separate files - #3248 by @fowczarek
- Add VAT tax rates field to country - #3392 by @michaljelonek
- Allow creating orders without users - #3396 by @fowczarek

### Core

- Add Razorpay payment gatway - #3205 by @NyanKiyoshi
- Use standard tax rate as a default tax rate value - #3340 by @fowczarek
- Add description field to the Collection model - #3275 by @fowczarek
- Enforce the POST method on VAT rates fetching - #3337 by @NyanKiyoshi
- Generate thumbnails for category/collection background images - #3270 by @NyanKiyoshi
- Add warm-up support in product image creation mutation - #3276 by @NyanKiyoshi
- Fix error in the `populatedb` script when running it not from the project root - #3272 by @NyanKiyoshi
- Make Webpack rebuilds fast - #3290 by @patrys
- Skip installing Chromium to make deployment faster - #3227 by @jxltom
- Add default test runner - #3258 by @jxltom
- Add Transifex client to Pipfile - #3321 by @jxltom
- Remove additional pytest arguments in tox - #3338 by @jxltom
- Remove test warnings - #3339 by @jxltom
- Remove runtime warning when product has discount - #3310 by @jxltom
- Remove `django-graphene-jwt` warnings - #3228 by @jxltom
- Disable deprecated warnings - #3229 by @jxltom
- Add `AWS_S3_ENDPOINT_URL` setting to support DigitalOcean spaces. - #3281 by @hairychris
- Add `.gitattributes` file to hide diffs for generated files on Github - #3055 by @NyanKiyoshi
- Add database sequence reset to `populatedb` - #3406 by @michaljelonek
- Get authorized amount from succeeded auth transactions - #3417 by @jxltom
- Resort imports by `isort` - #3412 by @jxltom

### Dashboard 2.0

- Add confirmation modal when leaving view with unsaved changes - #3375 by @dominik-zeglen
- Add dialog loading and error states - #3359 by @dominik-zeglen
- Split paths and urls - #3350 by @dominik-zeglen
- Derive state from props in forms - #3360 by @dominik-zeglen
- Apply debounce to autocomplete fields - #3351 by @dominik-zeglen
- Use Apollo signatures - #3353 by @dominik-zeglen
- Add order note field in the order details view - #3346 by @dominik-zeglen
- Add app-wide progress bar - #3312 by @dominik-zeglen
- Ensure that all queries are built on top of TypedQuery - #3309 by @dominik-zeglen
- Close modal windows automatically - #3296 by @dominik-zeglen
- Move URLs to separate files - #3295 by @dominik-zeglen
- Add basic filters for products and orders list - #3237 by @Bonifacy1
- Fetch default currency from API - #3280 by @dominik-zeglen
- Add `displayName` property to components - #3238 by @Bonifacy1
- Add window titles - #3279 by @dominik-zeglen
- Add paginator component - #3265 by @dominik-zeglen
- Update Material UI to 3.6 - #3387 by @patrys
- Upgrade React, Apollo, Webpack and Babel - #3393 by @patrys
- Add pagination for required connections - #3411 by @dominik-zeglen

### Bugfixes

- Fix language codes - #3311 by @jxltom
- Fix resolving empty attributes list - #3293 by @maarcingebala
- Fix range filters not being applied - #3385 by @michaljelonek
- Remove timeout for updating image height - #3344 by @jxltom
- Return error if checkout was not found - #3289 by @maarcingebala
- Solve an auto-resize conflict between Materialize and medium-editor - #3367 by @adonig
- Fix calls to `ngettext_lazy` - #3380 by @patrys
- Filter preauthorized order from succeeded transactions - #3399 by @jxltom
- Fix incorrect country code in fixtures - #3349 by @bingimar
- Fix updating background image of a collection - #3362 by @fowczarek & @dominik-zeglen

### Docs

- Document settings related to generating thumbnails on demand - #3329 by @NyanKiyoshi
- Improve documentation for Heroku deployment - #3170 by @raybesiga
- Update documentation on Docker deployment - #3326 by @jxltom
- Document payment gateway configuration - #3376 by @NyanKiyoshi

## 2.0.0

### API

- Add mutation to delete a customer; add `isActive` field in `customerUpdate` mutation - #3177 by @maarcingebala
- Add mutations to manage authorization keys - #3082 by @maarcingebala
- Add queries for dashboard homepage - #3146 by @maarcingebala
- Allows user to unset homepage collection - #3140 by @oldPadavan
- Use enums as permission codes - #3095 by @the-bionic
- Return absolute image URLs - #3182 by @maarcingebala
- Add `backgroundImage` field to `CategoryInput` - #3153 by @oldPadavan
- Add `dateJoined` and `lastLogin` fields in `User` type - #3169 by @maarcingebala
- Separate `parent` input field from `CategoryInput` - #3150 by @akjanik
- Remove duplicated field in Order type - #3180 by @maarcingebala
- Handle empty `backgroundImage` field in API - #3159 by @maarcingebala
- Generate name-based slug in collection mutations - #3145 by @akjanik
- Remove products field from `collectionUpdate` mutation - #3141 by @oldPadavan
- Change `items` field in `Menu` type from connection to list - #3032 by @oldPadavan
- Make `Meta.description` required in `BaseMutation` - #3034 by @oldPadavan
- Apply `textwrap.dedent` to GraphQL descriptions - #3167 by @fowczarek

### Dashboard 2.0

- Add collection management - #3135 by @dominik-zeglen
- Add customer management - #3176 by @dominik-zeglen
- Add homepage view - #3155, #3178 by @Bonifacy1 and @dominik-zeglen
- Add product type management - #3052 by @dominik-zeglen
- Add site settings management - #3071 by @dominik-zeglen
- Escape node IDs in URLs - #3115 by @dominik-zeglen
- Restyle categories section - #3072 by @Bonifacy1

### Other

- Change relation between `ProductType` and `Attribute` models - #3097 by @maarcingebala
- Remove `quantity-allocated` generation in `populatedb` script - #3084 by @MartinSeibert
- Handle `Money` serialization - #3131 by @Pacu2
- Do not collect unnecessary static files - #3050 by @jxltom
- Remove host mounted volume in `docker-compose` - #3091 by @tiangolo
- Remove custom services names in `docker-compose` - #3092 by @tiangolo
- Replace COUNTRIES with countries.countries - #3079 by @neeraj1909
- Installing dev packages in docker since tests are needed - #3078 by @jxltom
- Remove comparing string in address-form-panel template - #3074 by @tomcio1205
- Move updating variant names to a Celery task - #3189 by @fowczarek

### Bugfixes

- Fix typo in `clean_input` method - #3100 by @the-bionic
- Fix typo in `ShippingMethod` model - #3099 by @the-bionic
- Remove duplicated variable declaration - #3094 by @the-bionic

### Docs

- Add createdb note to getting started for Windows - #3106 by @ajostergaard
- Update docs on pipenv - #3045 by @jxltom<|MERGE_RESOLUTION|>--- conflicted
+++ resolved
@@ -43,12 +43,9 @@
 - Use dataclasses as a structure for payment's gateways - #4028 by @korycins
 - Fix the product listing not showing in the voucher when there were products selected - #4062 by @NyanKiyoshi
 - Fix crash in Dashboard 1.0 when updating an order address's phone number - #4061 by @NyanKiyoshi
-<<<<<<< HEAD
+- Update test function names since ready_to_place_order is renamed to clean_checkout- #4070 by @jxltom
 - Resort imports and remove unused imports - #4069 by @jxltom
-=======
-- Update test function names since ready_to_place_order is renamed to clean_checkout- #4070 by @jxltom
-
->>>>>>> efac0c16
+
 
 ## 2.5.0
 
